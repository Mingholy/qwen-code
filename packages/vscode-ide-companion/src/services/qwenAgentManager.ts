--- conflicted
+++ resolved
@@ -24,12 +24,8 @@
 } from '../services/qwenConnectionHandler.js';
 import { QwenSessionUpdateHandler } from './qwenSessionUpdateHandler.js';
 import { authMethod } from '../types/acpTypes.js';
-<<<<<<< HEAD
-import { MIN_CLI_VERSION_FOR_SESSION_METHODS } from '../cli/cliManager.js';
 import { isAuthenticationRequiredError } from '../utils/authErrors.js';
 import { handleAuthenticateUpdate } from '../utils/authNotificationHandler.js';
-=======
->>>>>>> e9036daa
 
 export type { ChatMessage, PlanEntry, ToolCallUpdateData };
 
@@ -193,26 +189,18 @@
    * @param workingDir - Working directory
    * @param cliEntryPath - Path to bundled CLI entrypoint (cli.js)
    */
-<<<<<<< HEAD
   async connect(
     workingDir: string,
-    _cliPath?: string,
+    cliEntryPath: string,
     options?: AgentConnectOptions,
   ): Promise<QwenConnectionResult> {
-=======
-  async connect(workingDir: string, cliEntryPath: string): Promise<void> {
->>>>>>> e9036daa
     this.currentWorkingDir = workingDir;
     return this.connectionHandler.connect(
       this.connection,
       this.sessionReader,
       workingDir,
-<<<<<<< HEAD
-      _cliPath,
+      cliEntryPath,
       options,
-=======
-      cliEntryPath,
->>>>>>> e9036daa
     );
   }
 
