--- conflicted
+++ resolved
@@ -14,12 +14,8 @@
 import { WebViewContent } from '../webview/WebViewContent.js';
 import { CliInstaller } from '../cli/cliInstaller.js';
 import { getFileName } from './utils/webviewUtils.js';
-<<<<<<< HEAD
-import { type ApprovalModeValue } from '../types/acpTypes.js';
+import { type ApprovalModeValue } from '../types/approvalModeValueTypes.js';
 import { isAuthenticationRequiredError } from '../utils/authErrors.js';
-=======
-import { type ApprovalModeValue } from '../types/approvalModeValueTypes.js';
->>>>>>> e895c49f
 
 /**
  * WebView Provider Class
