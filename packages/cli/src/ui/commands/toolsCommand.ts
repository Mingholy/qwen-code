/**
 * @license
 * Copyright 2025 Google LLC
 * SPDX-License-Identifier: Apache-2.0
 */

import {
  type CommandContext,
  type SlashCommand,
  CommandKind,
} from './types.js';
import { MessageType } from '../types.js';

export const toolsCommand: SlashCommand = {
  name: 'tools',
<<<<<<< HEAD
  description: 'list available Qwen Codetools',
=======
  description: 'list available Gemini CLI tools. Usage: /tools [desc]',
>>>>>>> 76553622
  kind: CommandKind.BUILT_IN,
  action: async (context: CommandContext, args?: string): Promise<void> => {
    const subCommand = args?.trim();

    // Default to NOT showing descriptions. The user must opt in with an argument.
    let useShowDescriptions = false;
    if (subCommand === 'desc' || subCommand === 'descriptions') {
      useShowDescriptions = true;
    }

    const toolRegistry = context.services.config?.getToolRegistry();
    if (!toolRegistry) {
      context.ui.addItem(
        {
          type: MessageType.ERROR,
          text: 'Could not retrieve tool registry.',
        },
        Date.now(),
      );
      return;
    }

    const tools = toolRegistry.getAllTools();
    // Filter out MCP tools by checking for the absence of a serverName property
    const geminiTools = tools.filter((tool) => !('serverName' in tool));

    let message = 'Available Qwen Code tools:\n\n';

    if (geminiTools.length > 0) {
      geminiTools.forEach((tool) => {
        if (useShowDescriptions && tool.description) {
          message += `  - \u001b[36m${tool.displayName} (${tool.name})\u001b[0m:\n`;

          const greenColor = '\u001b[32m';
          const resetColor = '\u001b[0m';

          // Handle multi-line descriptions
          const descLines = tool.description.trim().split('\n');
          for (const descLine of descLines) {
            message += `      ${greenColor}${descLine}${resetColor}\n`;
          }
        } else {
          message += `  - \u001b[36m${tool.displayName}\u001b[0m\n`;
        }
      });
    } else {
      message += '  No tools available\n';
    }
    message += '\n';

    message += '\u001b[0m';

    context.ui.addItem({ type: MessageType.INFO, text: message }, Date.now());
  },
};<|MERGE_RESOLUTION|>--- conflicted
+++ resolved
@@ -13,11 +13,7 @@
 
 export const toolsCommand: SlashCommand = {
   name: 'tools',
-<<<<<<< HEAD
-  description: 'list available Qwen Codetools',
-=======
-  description: 'list available Gemini CLI tools. Usage: /tools [desc]',
->>>>>>> 76553622
+  description: 'list available Qwen Code tools. Usage: /tools [desc]',
   kind: CommandKind.BUILT_IN,
   action: async (context: CommandContext, args?: string): Promise<void> => {
     const subCommand = args?.trim();
