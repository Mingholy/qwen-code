--- conflicted
+++ resolved
@@ -15,20 +15,12 @@
 } from 'vitest';
 import { ideCommand } from './ideCommand.js';
 import { type CommandContext } from './types.js';
-<<<<<<< HEAD
-import { type Config } from '@qwen-code/qwen-code-core';
-import * as child_process from 'child_process';
-import { glob } from 'glob';
-
-import { IDEConnectionStatus } from '@qwen-code/qwen-code-core/index.js';
-=======
-import { type Config, DetectedIde } from '@google/gemini-cli-core';
-import * as core from '@google/gemini-cli-core';
->>>>>>> 42a03368
+import { type Config, DetectedIde } from '@qwen-code/qwen-code-core';
+import * as core from '@qwen-code/qwen-code-core';
 
 vi.mock('child_process');
 vi.mock('glob');
-vi.mock('@google/gemini-cli-core');
+vi.mock('@qwen-code/qwen-code-core');
 
 describe('ideCommand', () => {
   let mockContext: CommandContext;
