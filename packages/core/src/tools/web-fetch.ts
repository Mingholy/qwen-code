/**
 * @license
 * Copyright 2025 Google LLC
 * SPDX-License-Identifier: Apache-2.0
 */

<<<<<<< HEAD
=======
import type {
  ToolCallConfirmationDetails,
  ToolInvocation,
  ToolResult,
} from './tools.js';
>>>>>>> 76553622
import {
  BaseDeclarativeTool,
  BaseToolInvocation,
  Kind,
  ToolConfirmationOutcome,
} from './tools.js';
<<<<<<< HEAD

import { Config, ApprovalMode } from '../config/config.js';
import { getResponseText } from '../utils/generateContentResponseUtilities.js';
=======
import { ToolErrorType } from './tool-error.js';
import { getErrorMessage } from '../utils/errors.js';
import type { Config } from '../config/config.js';
import { ApprovalMode } from '../config/config.js';
import { getResponseText } from '../utils/partUtils.js';
>>>>>>> 76553622
import { fetchWithTimeout, isPrivateIp } from '../utils/fetch.js';
import { convert } from 'html-to-text';
import { ProxyAgent, setGlobalDispatcher } from 'undici';

const URL_FETCH_TIMEOUT_MS = 10000;
const MAX_CONTENT_LENGTH = 100000;

/**
 * Parameters for the WebFetch tool
 */
export interface WebFetchToolParams {
  /**
   * The URL to fetch content from
   */
  url: string;
  /**
   * The prompt to run on the fetched content
   */
  prompt: string;
}

/**
 * Implementation of the WebFetch tool invocation logic
 */
class WebFetchToolInvocation extends BaseToolInvocation<
  WebFetchToolParams,
  ToolResult
> {
  constructor(
    private readonly config: Config,
    params: WebFetchToolParams,
  ) {
    super(params);
  }

<<<<<<< HEAD
  private async executeDirectFetch(signal: AbortSignal): Promise<ToolResult> {
    let url = this.params.url;
=======
  private async executeFallback(signal: AbortSignal): Promise<ToolResult> {
    const urls = extractUrls(this.params.prompt);
    // For now, we only support one URL for fallback
    let url = urls[0];
>>>>>>> 76553622

    // Convert GitHub blob URL to raw URL
    if (url.includes('github.com') && url.includes('/blob/')) {
      url = url
        .replace('github.com', 'raw.githubusercontent.com')
        .replace('/blob/', '/');
      console.debug(
        `[WebFetchTool] Converted GitHub blob URL to raw URL: ${url}`,
      );
    }

    try {
      console.debug(`[WebFetchTool] Fetching content from: ${url}`);
      const response = await fetchWithTimeout(url, URL_FETCH_TIMEOUT_MS);

      if (!response.ok) {
        const errorMessage = `Request failed with status code ${response.status} ${response.statusText}`;
        console.error(`[WebFetchTool] ${errorMessage}`);
        throw new Error(errorMessage);
      }

      console.debug(`[WebFetchTool] Successfully fetched content from ${url}`);
      const html = await response.text();
      const textContent = convert(html, {
        wordwrap: false,
        selectors: [
          { selector: 'a', options: { ignoreHref: true } },
          { selector: 'img', format: 'skip' },
        ],
      }).substring(0, MAX_CONTENT_LENGTH);

      console.debug(
        `[WebFetchTool] Converted HTML to text (${textContent.length} characters)`,
      );

      const geminiClient = this.config.getGeminiClient();
      const fallbackPrompt = `The user requested the following: "${this.params.prompt}".

I have fetched the content from ${this.params.url}. Please use the following content to answer the user's request.

---
${textContent}
---`;

      console.debug(
        `[WebFetchTool] Processing content with prompt: "${this.params.prompt}"`,
      );

      const result = await geminiClient.generateContent(
        [{ role: 'user', parts: [{ text: fallbackPrompt }] }],
        {},
        signal,
      );
      const resultText = getResponseText(result) || '';

      console.debug(
        `[WebFetchTool] Successfully processed content from ${this.params.url}`,
      );

      return {
        llmContent: resultText,
        returnDisplay: `Content from ${this.params.url} processed successfully.`,
      };
    } catch (e) {
      const error = e as Error;
      const errorMessage = `Error during fetch for ${url}: ${error.message}`;
      console.error(`[WebFetchTool] ${errorMessage}`, error);
      return {
        llmContent: `Error: ${errorMessage}`,
        returnDisplay: `Error: ${errorMessage}`,
        error: {
          message: errorMessage,
          type: ToolErrorType.WEB_FETCH_FALLBACK_FAILED,
        },
      };
    }
  }

  override getDescription(): string {
    const displayPrompt =
      this.params.prompt.length > 100
        ? this.params.prompt.substring(0, 97) + '...'
        : this.params.prompt;
    return `Fetching content from ${this.params.url} and processing with prompt: "${displayPrompt}"`;
  }

  override async shouldConfirmExecute(): Promise<
    ToolCallConfirmationDetails | false
  > {
    if (this.config.getApprovalMode() === ApprovalMode.AUTO_EDIT) {
      return false;
    }

    const confirmationDetails: ToolCallConfirmationDetails = {
      type: 'info',
      title: `Confirm Web Fetch`,
      prompt: `Fetch content from ${this.params.url} and process with: ${this.params.prompt}`,
      urls: [this.params.url],
      onConfirm: async (outcome: ToolConfirmationOutcome) => {
        if (outcome === ToolConfirmationOutcome.ProceedAlways) {
          this.config.setApprovalMode(ApprovalMode.AUTO_EDIT);
        }
      },
    };
    return confirmationDetails;
  }

  async execute(signal: AbortSignal): Promise<ToolResult> {
    // Check if URL is private/localhost
    const isPrivate = isPrivateIp(this.params.url);

    if (isPrivate) {
      console.debug(
        `[WebFetchTool] Private IP detected for ${this.params.url}, using direct fetch`,
      );
    } else {
      console.debug(
        `[WebFetchTool] Public URL detected for ${this.params.url}, using direct fetch`,
      );
<<<<<<< HEAD
=======

      return {
        llmContent,
        returnDisplay: `Content processed from prompt.`,
      };
    } catch (error: unknown) {
      const errorMessage = `Error processing web content for prompt "${userPrompt.substring(
        0,
        50,
      )}...": ${getErrorMessage(error)}`;
      console.error(errorMessage, error);
      return {
        llmContent: `Error: ${errorMessage}`,
        returnDisplay: `Error: ${errorMessage}`,
        error: {
          message: errorMessage,
          type: ToolErrorType.WEB_FETCH_PROCESSING_ERROR,
        },
      };
>>>>>>> 76553622
    }

    return this.executeDirectFetch(signal);
  }
}

/**
 * Implementation of the WebFetch tool logic
 */
export class WebFetchTool extends BaseDeclarativeTool<
  WebFetchToolParams,
  ToolResult
> {
  static readonly Name: string = 'web_fetch';

  constructor(private readonly config: Config) {
    super(
      WebFetchTool.Name,
      'WebFetch',
      'Fetches content from a specified URL and processes it using an AI model\n- Takes a URL and a prompt as input\n- Fetches the URL content, converts HTML to markdown\n- Processes the content with the prompt using a small, fast model\n- Returns the model\'s response about the content\n- Use this tool when you need to retrieve and analyze web content\n\nUsage notes:\n  - IMPORTANT: If an MCP-provided web fetch tool is available, prefer using that tool instead of this one, as it may have fewer restrictions. All MCP-provided tools start with "mcp__".\n  - The URL must be a fully-formed valid URL\n  - The prompt should describe what information you want to extract from the page\n  - This tool is read-only and does not modify any files\n  - Results may be summarized if the content is very large\n  - Supports both public and private/localhost URLs using direct fetch',
      Kind.Fetch,
      {
        properties: {
          url: {
            description: 'The URL to fetch content from',
            type: 'string',
          },
          prompt: {
            description: 'The prompt to run on the fetched content',
            type: 'string',
          },
        },
        required: ['url', 'prompt'],
        type: 'object',
      },
    );
    const proxy = config.getProxy();
    if (proxy) {
      setGlobalDispatcher(new ProxyAgent(proxy as string));
    }
  }

  protected override validateToolParamValues(
    params: WebFetchToolParams,
  ): string | null {
<<<<<<< HEAD
    if (!params.url || params.url.trim() === '') {
      return "The 'url' parameter cannot be empty.";
=======
    if (!params.prompt || params.prompt.trim() === '') {
      return "The 'prompt' parameter cannot be empty and must contain URL(s) and instructions.";
>>>>>>> 76553622
    }
    if (
      !params.url.startsWith('http://') &&
      !params.url.startsWith('https://')
    ) {
      return "The 'url' must be a valid URL starting with http:// or https://.";
    }
    if (!params.prompt || params.prompt.trim() === '') {
      return "The 'prompt' parameter cannot be empty.";
    }
    return null;
  }

  protected createInvocation(
    params: WebFetchToolParams,
  ): ToolInvocation<WebFetchToolParams, ToolResult> {
    return new WebFetchToolInvocation(this.config, params);
  }
}<|MERGE_RESOLUTION|>--- conflicted
+++ resolved
@@ -4,34 +4,24 @@
  * SPDX-License-Identifier: Apache-2.0
  */
 
-<<<<<<< HEAD
-=======
+import { convert } from 'html-to-text';
+import { ProxyAgent, setGlobalDispatcher } from 'undici';
+import type { Config } from '../config/config.js';
+import { ApprovalMode } from '../config/config.js';
+import { fetchWithTimeout, isPrivateIp } from '../utils/fetch.js';
+import { getResponseText } from '../utils/partUtils.js';
+import { ToolErrorType } from './tool-error.js';
 import type {
   ToolCallConfirmationDetails,
   ToolInvocation,
   ToolResult,
 } from './tools.js';
->>>>>>> 76553622
 import {
   BaseDeclarativeTool,
   BaseToolInvocation,
   Kind,
   ToolConfirmationOutcome,
 } from './tools.js';
-<<<<<<< HEAD
-
-import { Config, ApprovalMode } from '../config/config.js';
-import { getResponseText } from '../utils/generateContentResponseUtilities.js';
-=======
-import { ToolErrorType } from './tool-error.js';
-import { getErrorMessage } from '../utils/errors.js';
-import type { Config } from '../config/config.js';
-import { ApprovalMode } from '../config/config.js';
-import { getResponseText } from '../utils/partUtils.js';
->>>>>>> 76553622
-import { fetchWithTimeout, isPrivateIp } from '../utils/fetch.js';
-import { convert } from 'html-to-text';
-import { ProxyAgent, setGlobalDispatcher } from 'undici';
 
 const URL_FETCH_TIMEOUT_MS = 10000;
 const MAX_CONTENT_LENGTH = 100000;
@@ -64,15 +54,8 @@
     super(params);
   }
 
-<<<<<<< HEAD
   private async executeDirectFetch(signal: AbortSignal): Promise<ToolResult> {
     let url = this.params.url;
-=======
-  private async executeFallback(signal: AbortSignal): Promise<ToolResult> {
-    const urls = extractUrls(this.params.prompt);
-    // For now, we only support one URL for fallback
-    let url = urls[0];
->>>>>>> 76553622
 
     // Convert GitHub blob URL to raw URL
     if (url.includes('github.com') && url.includes('/blob/')) {
@@ -192,28 +175,6 @@
       console.debug(
         `[WebFetchTool] Public URL detected for ${this.params.url}, using direct fetch`,
       );
-<<<<<<< HEAD
-=======
-
-      return {
-        llmContent,
-        returnDisplay: `Content processed from prompt.`,
-      };
-    } catch (error: unknown) {
-      const errorMessage = `Error processing web content for prompt "${userPrompt.substring(
-        0,
-        50,
-      )}...": ${getErrorMessage(error)}`;
-      console.error(errorMessage, error);
-      return {
-        llmContent: `Error: ${errorMessage}`,
-        returnDisplay: `Error: ${errorMessage}`,
-        error: {
-          message: errorMessage,
-          type: ToolErrorType.WEB_FETCH_PROCESSING_ERROR,
-        },
-      };
->>>>>>> 76553622
     }
 
     return this.executeDirectFetch(signal);
@@ -259,13 +220,8 @@
   protected override validateToolParamValues(
     params: WebFetchToolParams,
   ): string | null {
-<<<<<<< HEAD
     if (!params.url || params.url.trim() === '') {
       return "The 'url' parameter cannot be empty.";
-=======
-    if (!params.prompt || params.prompt.trim() === '') {
-      return "The 'prompt' parameter cannot be empty and must contain URL(s) and instructions.";
->>>>>>> 76553622
     }
     if (
       !params.url.startsWith('http://') &&
