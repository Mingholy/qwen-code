--- conflicted
+++ resolved
@@ -4,12 +4,7 @@
  * SPDX-License-Identifier: Apache-2.0
  */
 
-<<<<<<< HEAD
-import { BaseTool, Icon, ToolResult } from './tools.js';
-=======
-import { GroundingMetadata } from '@google/genai';
 import { BaseTool, Kind, ToolResult } from './tools.js';
->>>>>>> 25821739
 import { Type } from '@google/genai';
 import { SchemaValidator } from '../utils/schemaValidator.js';
 import { getErrorMessage } from '../utils/errors.js';
@@ -58,15 +53,9 @@
   constructor(private readonly config: Config) {
     super(
       WebSearchTool.Name,
-<<<<<<< HEAD
       'TavilySearch',
       'Performs a web search using the Tavily API and returns a concise answer with sources. Requires the TAVILY_API_KEY environment variable.',
-      Icon.Globe,
-=======
-      'GoogleSearch',
-      'Performs a web search using Google Search (via the Gemini API) and returns the results. This tool is useful for finding information on the internet based on a query.',
       Kind.Search,
->>>>>>> 25821739
       {
         type: Type.OBJECT,
         properties: {
