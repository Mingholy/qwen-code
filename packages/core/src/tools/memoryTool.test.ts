/**
 * @license
 * Copyright 2025 Google LLC
 * SPDX-License-Identifier: Apache-2.0
 */

import { vi, describe, it, expect, beforeEach, afterEach, Mock } from 'vitest';
import {
  MemoryTool,
  setGeminiMdFilename,
  getCurrentGeminiMdFilename,
  getAllGeminiMdFilenames,
  DEFAULT_CONTEXT_FILENAME,
} from './memoryTool.js';
import * as fs from 'fs/promises';
import * as path from 'path';
import * as os from 'os';
import { ToolConfirmationOutcome } from './tools.js';

// Mock dependencies
vi.mock('fs/promises');
vi.mock('os');

const MEMORY_SECTION_HEADER = '## Qwen Added Memories';

// Define a type for our fsAdapter to ensure consistency
interface FsAdapter {
  readFile: (path: string, encoding: 'utf-8') => Promise<string>;
  writeFile: (path: string, data: string, encoding: 'utf-8') => Promise<void>;
  mkdir: (
    path: string,
    options: { recursive: boolean },
  ) => Promise<string | undefined>;
}

describe('MemoryTool', () => {
  const mockAbortSignal = new AbortController().signal;

  const mockFsAdapter: {
    readFile: Mock<FsAdapter['readFile']>;
    writeFile: Mock<FsAdapter['writeFile']>;
    mkdir: Mock<FsAdapter['mkdir']>;
  } = {
    readFile: vi.fn(),
    writeFile: vi.fn(),
    mkdir: vi.fn(),
  };

  beforeEach(() => {
    vi.mocked(os.homedir).mockReturnValue(path.join('/mock', 'home'));
    mockFsAdapter.readFile.mockReset();
    mockFsAdapter.writeFile.mockReset().mockResolvedValue(undefined);
    mockFsAdapter.mkdir
      .mockReset()
      .mockResolvedValue(undefined as string | undefined);
  });

  afterEach(() => {
    vi.restoreAllMocks();
    // Reset GEMINI_MD_FILENAME to its original value after each test
    setGeminiMdFilename(DEFAULT_CONTEXT_FILENAME);
  });

  describe('setGeminiMdFilename', () => {
    it('should update currentGeminiMdFilename when a valid new name is provided', () => {
      const newName = 'CUSTOM_CONTEXT.md';
      setGeminiMdFilename(newName);
      expect(getCurrentGeminiMdFilename()).toBe(newName);
    });

    it('should not update currentGeminiMdFilename if the new name is empty or whitespace', () => {
      const initialName = getCurrentGeminiMdFilename(); // Get current before trying to change
      setGeminiMdFilename('  ');
      expect(getCurrentGeminiMdFilename()).toBe(initialName);

      setGeminiMdFilename('');
      expect(getCurrentGeminiMdFilename()).toBe(initialName);
    });

    it('should handle an array of filenames', () => {
      const newNames = ['CUSTOM_CONTEXT.md', 'ANOTHER_CONTEXT.md'];
      setGeminiMdFilename(newNames);
      expect(getCurrentGeminiMdFilename()).toBe('CUSTOM_CONTEXT.md');
      expect(getAllGeminiMdFilenames()).toEqual(newNames);
    });
  });

  describe('performAddMemoryEntry (static method)', () => {
<<<<<<< HEAD
    const testFilePath = path.join(
      '/mock/home',
      '.qwen',
      DEFAULT_CONTEXT_FILENAME, // Use the default for basic tests
    );
=======
    let testFilePath: string;

    beforeEach(() => {
      testFilePath = path.join(
        os.homedir(),
        '.gemini',
        DEFAULT_CONTEXT_FILENAME,
      );
    });
>>>>>>> 42a03368

    it('should create section and save a fact if file does not exist', async () => {
      mockFsAdapter.readFile.mockRejectedValue({ code: 'ENOENT' }); // Simulate file not found
      const fact = 'The sky is blue';
      await MemoryTool.performAddMemoryEntry(fact, testFilePath, mockFsAdapter);

      expect(mockFsAdapter.mkdir).toHaveBeenCalledWith(
        path.dirname(testFilePath),
        {
          recursive: true,
        },
      );
      expect(mockFsAdapter.writeFile).toHaveBeenCalledOnce();
      const writeFileCall = mockFsAdapter.writeFile.mock.calls[0];
      expect(writeFileCall[0]).toBe(testFilePath);
      const expectedContent = `${MEMORY_SECTION_HEADER}\n- ${fact}\n`;
      expect(writeFileCall[1]).toBe(expectedContent);
      expect(writeFileCall[2]).toBe('utf-8');
    });

    it('should create section and save a fact if file is empty', async () => {
      mockFsAdapter.readFile.mockResolvedValue(''); // Simulate empty file
      const fact = 'The sky is blue';
      await MemoryTool.performAddMemoryEntry(fact, testFilePath, mockFsAdapter);
      const writeFileCall = mockFsAdapter.writeFile.mock.calls[0];
      const expectedContent = `${MEMORY_SECTION_HEADER}\n- ${fact}\n`;
      expect(writeFileCall[1]).toBe(expectedContent);
    });

    it('should add a fact to an existing section', async () => {
      const initialContent = `Some preamble.\n\n${MEMORY_SECTION_HEADER}\n- Existing fact 1\n`;
      mockFsAdapter.readFile.mockResolvedValue(initialContent);
      const fact = 'New fact 2';
      await MemoryTool.performAddMemoryEntry(fact, testFilePath, mockFsAdapter);

      expect(mockFsAdapter.writeFile).toHaveBeenCalledOnce();
      const writeFileCall = mockFsAdapter.writeFile.mock.calls[0];
      const expectedContent = `Some preamble.\n\n${MEMORY_SECTION_HEADER}\n- Existing fact 1\n- ${fact}\n`;
      expect(writeFileCall[1]).toBe(expectedContent);
    });

    it('should add a fact to an existing empty section', async () => {
      const initialContent = `Some preamble.\n\n${MEMORY_SECTION_HEADER}\n`; // Empty section
      mockFsAdapter.readFile.mockResolvedValue(initialContent);
      const fact = 'First fact in section';
      await MemoryTool.performAddMemoryEntry(fact, testFilePath, mockFsAdapter);

      expect(mockFsAdapter.writeFile).toHaveBeenCalledOnce();
      const writeFileCall = mockFsAdapter.writeFile.mock.calls[0];
      const expectedContent = `Some preamble.\n\n${MEMORY_SECTION_HEADER}\n- ${fact}\n`;
      expect(writeFileCall[1]).toBe(expectedContent);
    });

    it('should add a fact when other ## sections exist and preserve spacing', async () => {
      const initialContent = `${MEMORY_SECTION_HEADER}\n- Fact 1\n\n## Another Section\nSome other text.`;
      mockFsAdapter.readFile.mockResolvedValue(initialContent);
      const fact = 'Fact 2';
      await MemoryTool.performAddMemoryEntry(fact, testFilePath, mockFsAdapter);

      expect(mockFsAdapter.writeFile).toHaveBeenCalledOnce();
      const writeFileCall = mockFsAdapter.writeFile.mock.calls[0];
      // Note: The implementation ensures a single newline at the end if content exists.
      const expectedContent = `${MEMORY_SECTION_HEADER}\n- Fact 1\n- ${fact}\n\n## Another Section\nSome other text.\n`;
      expect(writeFileCall[1]).toBe(expectedContent);
    });

    it('should correctly trim and add a fact that starts with a dash', async () => {
      mockFsAdapter.readFile.mockResolvedValue(`${MEMORY_SECTION_HEADER}\n`);
      const fact = '- - My fact with dashes';
      await MemoryTool.performAddMemoryEntry(fact, testFilePath, mockFsAdapter);
      const writeFileCall = mockFsAdapter.writeFile.mock.calls[0];
      const expectedContent = `${MEMORY_SECTION_HEADER}\n- My fact with dashes\n`;
      expect(writeFileCall[1]).toBe(expectedContent);
    });

    it('should handle error from fsAdapter.writeFile', async () => {
      mockFsAdapter.readFile.mockResolvedValue('');
      mockFsAdapter.writeFile.mockRejectedValue(new Error('Disk full'));
      const fact = 'This will fail';
      await expect(
        MemoryTool.performAddMemoryEntry(fact, testFilePath, mockFsAdapter),
      ).rejects.toThrow('[MemoryTool] Failed to add memory entry: Disk full');
    });
  });

  describe('execute (instance method)', () => {
    let memoryTool: MemoryTool;
    let performAddMemoryEntrySpy: Mock<typeof MemoryTool.performAddMemoryEntry>;

    beforeEach(() => {
      memoryTool = new MemoryTool();
      // Spy on the static method for these tests
      performAddMemoryEntrySpy = vi
        .spyOn(MemoryTool, 'performAddMemoryEntry')
        .mockResolvedValue(undefined) as Mock<
        typeof MemoryTool.performAddMemoryEntry
      >;
      // Cast needed as spyOn returns MockInstance
    });

    it('should have correct name, displayName, description, and schema', () => {
      expect(memoryTool.name).toBe('save_memory');
      expect(memoryTool.displayName).toBe('Save Memory');
      expect(memoryTool.description).toContain(
        'Saves a specific piece of information',
      );
      expect(memoryTool.schema).toBeDefined();
      expect(memoryTool.schema.name).toBe('save_memory');
      expect(memoryTool.schema.parameters?.properties?.fact).toBeDefined();
    });

    it('should call performAddMemoryEntry with correct parameters and return success', async () => {
      const params = { fact: 'The sky is blue' };
      const result = await memoryTool.execute(params, mockAbortSignal);
      // Use getCurrentGeminiMdFilename for the default expectation before any setGeminiMdFilename calls in a test
      const expectedFilePath = path.join(
<<<<<<< HEAD
        '/mock/home',
        '.qwen',
=======
        os.homedir(),
        '.gemini',
>>>>>>> 42a03368
        getCurrentGeminiMdFilename(), // This will be DEFAULT_CONTEXT_FILENAME unless changed by a test
      );

      // For this test, we expect the actual fs methods to be passed
      const expectedFsArgument = {
        readFile: fs.readFile,
        writeFile: fs.writeFile,
        mkdir: fs.mkdir,
      };

      expect(performAddMemoryEntrySpy).toHaveBeenCalledWith(
        params.fact,
        expectedFilePath,
        expectedFsArgument,
      );
      const successMessage = `Okay, I've remembered that: "${params.fact}"`;
      expect(result.llmContent).toBe(
        JSON.stringify({ success: true, message: successMessage }),
      );
      expect(result.returnDisplay).toBe(successMessage);
    });

    it('should return an error if fact is empty', async () => {
      const params = { fact: ' ' }; // Empty fact
      const result = await memoryTool.execute(params, mockAbortSignal);
      const errorMessage = 'Parameter "fact" must be a non-empty string.';

      expect(performAddMemoryEntrySpy).not.toHaveBeenCalled();
      expect(result.llmContent).toBe(
        JSON.stringify({ success: false, error: errorMessage }),
      );
      expect(result.returnDisplay).toBe(`Error: ${errorMessage}`);
    });

    it('should handle errors from performAddMemoryEntry', async () => {
      const params = { fact: 'This will fail' };
      const underlyingError = new Error(
        '[MemoryTool] Failed to add memory entry: Disk full',
      );
      performAddMemoryEntrySpy.mockRejectedValue(underlyingError);

      const result = await memoryTool.execute(params, mockAbortSignal);

      expect(result.llmContent).toBe(
        JSON.stringify({
          success: false,
          error: `Failed to save memory. Detail: ${underlyingError.message}`,
        }),
      );
      expect(result.returnDisplay).toBe(
        `Error saving memory: ${underlyingError.message}`,
      );
    });
  });

  describe('shouldConfirmExecute', () => {
    let memoryTool: MemoryTool;

    beforeEach(() => {
      memoryTool = new MemoryTool();
      // Clear the allowlist before each test
      (MemoryTool as unknown as { allowlist: Set<string> }).allowlist.clear();
      // Mock fs.readFile to return empty string (file doesn't exist)
      vi.mocked(fs.readFile).mockResolvedValue('');
    });

    it('should return confirmation details when memory file is not allowlisted', async () => {
      const params = { fact: 'Test fact' };
      const result = await memoryTool.shouldConfirmExecute(
        params,
        mockAbortSignal,
      );

      expect(result).toBeDefined();
      expect(result).not.toBe(false);

      if (result && result.type === 'edit') {
        const expectedPath = path.join('~', '.gemini', 'GEMINI.md');
        expect(result.title).toBe(`Confirm Memory Save: ${expectedPath}`);
        expect(result.fileName).toContain(path.join('mock', 'home', '.gemini'));
        expect(result.fileName).toContain('GEMINI.md');
        expect(result.fileDiff).toContain('Index: GEMINI.md');
        expect(result.fileDiff).toContain('+## Gemini Added Memories');
        expect(result.fileDiff).toContain('+- Test fact');
        expect(result.originalContent).toBe('');
        expect(result.newContent).toContain('## Gemini Added Memories');
        expect(result.newContent).toContain('- Test fact');
      }
    });

    it('should return false when memory file is already allowlisted', async () => {
      const params = { fact: 'Test fact' };
      const memoryFilePath = path.join(
        os.homedir(),
        '.gemini',
        getCurrentGeminiMdFilename(),
      );

      // Add the memory file to the allowlist
      (MemoryTool as unknown as { allowlist: Set<string> }).allowlist.add(
        memoryFilePath,
      );

      const result = await memoryTool.shouldConfirmExecute(
        params,
        mockAbortSignal,
      );

      expect(result).toBe(false);
    });

    it('should add memory file to allowlist when ProceedAlways is confirmed', async () => {
      const params = { fact: 'Test fact' };
      const memoryFilePath = path.join(
        os.homedir(),
        '.gemini',
        getCurrentGeminiMdFilename(),
      );

      const result = await memoryTool.shouldConfirmExecute(
        params,
        mockAbortSignal,
      );

      expect(result).toBeDefined();
      expect(result).not.toBe(false);

      if (result && result.type === 'edit') {
        // Simulate the onConfirm callback
        await result.onConfirm(ToolConfirmationOutcome.ProceedAlways);

        // Check that the memory file was added to the allowlist
        expect(
          (MemoryTool as unknown as { allowlist: Set<string> }).allowlist.has(
            memoryFilePath,
          ),
        ).toBe(true);
      }
    });

    it('should not add memory file to allowlist when other outcomes are confirmed', async () => {
      const params = { fact: 'Test fact' };
      const memoryFilePath = path.join(
        os.homedir(),
        '.gemini',
        getCurrentGeminiMdFilename(),
      );

      const result = await memoryTool.shouldConfirmExecute(
        params,
        mockAbortSignal,
      );

      expect(result).toBeDefined();
      expect(result).not.toBe(false);

      if (result && result.type === 'edit') {
        // Simulate the onConfirm callback with different outcomes
        await result.onConfirm(ToolConfirmationOutcome.ProceedOnce);
        expect(
          (MemoryTool as unknown as { allowlist: Set<string> }).allowlist.has(
            memoryFilePath,
          ),
        ).toBe(false);

        await result.onConfirm(ToolConfirmationOutcome.Cancel);
        expect(
          (MemoryTool as unknown as { allowlist: Set<string> }).allowlist.has(
            memoryFilePath,
          ),
        ).toBe(false);
      }
    });

    it('should handle existing memory file with content', async () => {
      const params = { fact: 'New fact' };
      const existingContent =
        'Some existing content.\n\n## Gemini Added Memories\n- Old fact\n';

      // Mock fs.readFile to return existing content
      vi.mocked(fs.readFile).mockResolvedValue(existingContent);

      const result = await memoryTool.shouldConfirmExecute(
        params,
        mockAbortSignal,
      );

      expect(result).toBeDefined();
      expect(result).not.toBe(false);

      if (result && result.type === 'edit') {
        const expectedPath = path.join('~', '.gemini', 'GEMINI.md');
        expect(result.title).toBe(`Confirm Memory Save: ${expectedPath}`);
        expect(result.fileDiff).toContain('Index: GEMINI.md');
        expect(result.fileDiff).toContain('+- New fact');
        expect(result.originalContent).toBe(existingContent);
        expect(result.newContent).toContain('- Old fact');
        expect(result.newContent).toContain('- New fact');
      }
    });
  });
});<|MERGE_RESOLUTION|>--- conflicted
+++ resolved
@@ -86,23 +86,11 @@
   });
 
   describe('performAddMemoryEntry (static method)', () => {
-<<<<<<< HEAD
-    const testFilePath = path.join(
-      '/mock/home',
-      '.qwen',
-      DEFAULT_CONTEXT_FILENAME, // Use the default for basic tests
-    );
-=======
     let testFilePath: string;
 
     beforeEach(() => {
-      testFilePath = path.join(
-        os.homedir(),
-        '.gemini',
-        DEFAULT_CONTEXT_FILENAME,
-      );
-    });
->>>>>>> 42a03368
+      testFilePath = path.join(os.homedir(), '.qwen', DEFAULT_CONTEXT_FILENAME);
+    });
 
     it('should create section and save a fact if file does not exist', async () => {
       mockFsAdapter.readFile.mockRejectedValue({ code: 'ENOENT' }); // Simulate file not found
@@ -219,13 +207,8 @@
       const result = await memoryTool.execute(params, mockAbortSignal);
       // Use getCurrentGeminiMdFilename for the default expectation before any setGeminiMdFilename calls in a test
       const expectedFilePath = path.join(
-<<<<<<< HEAD
-        '/mock/home',
+        os.homedir(),
         '.qwen',
-=======
-        os.homedir(),
-        '.gemini',
->>>>>>> 42a03368
         getCurrentGeminiMdFilename(), // This will be DEFAULT_CONTEXT_FILENAME unless changed by a test
       );
 
@@ -303,15 +286,15 @@
       expect(result).not.toBe(false);
 
       if (result && result.type === 'edit') {
-        const expectedPath = path.join('~', '.gemini', 'GEMINI.md');
+        const expectedPath = path.join('~', '.qwen', 'QWEN.md');
         expect(result.title).toBe(`Confirm Memory Save: ${expectedPath}`);
-        expect(result.fileName).toContain(path.join('mock', 'home', '.gemini'));
-        expect(result.fileName).toContain('GEMINI.md');
-        expect(result.fileDiff).toContain('Index: GEMINI.md');
-        expect(result.fileDiff).toContain('+## Gemini Added Memories');
+        expect(result.fileName).toContain(path.join('mock', 'home', '.qwen'));
+        expect(result.fileName).toContain('QWEN.md');
+        expect(result.fileDiff).toContain('Index: QWEN.md');
+        expect(result.fileDiff).toContain('+## Qwen Added Memories');
         expect(result.fileDiff).toContain('+- Test fact');
         expect(result.originalContent).toBe('');
-        expect(result.newContent).toContain('## Gemini Added Memories');
+        expect(result.newContent).toContain('## Qwen Added Memories');
         expect(result.newContent).toContain('- Test fact');
       }
     });
@@ -320,7 +303,7 @@
       const params = { fact: 'Test fact' };
       const memoryFilePath = path.join(
         os.homedir(),
-        '.gemini',
+        '.qwen',
         getCurrentGeminiMdFilename(),
       );
 
@@ -341,7 +324,7 @@
       const params = { fact: 'Test fact' };
       const memoryFilePath = path.join(
         os.homedir(),
-        '.gemini',
+        '.qwen',
         getCurrentGeminiMdFilename(),
       );
 
@@ -370,7 +353,7 @@
       const params = { fact: 'Test fact' };
       const memoryFilePath = path.join(
         os.homedir(),
-        '.gemini',
+        '.qwen',
         getCurrentGeminiMdFilename(),
       );
 
@@ -403,7 +386,7 @@
     it('should handle existing memory file with content', async () => {
       const params = { fact: 'New fact' };
       const existingContent =
-        'Some existing content.\n\n## Gemini Added Memories\n- Old fact\n';
+        'Some existing content.\n\n## Qwen Added Memories\n- Old fact\n';
 
       // Mock fs.readFile to return existing content
       vi.mocked(fs.readFile).mockResolvedValue(existingContent);
@@ -417,9 +400,9 @@
       expect(result).not.toBe(false);
 
       if (result && result.type === 'edit') {
-        const expectedPath = path.join('~', '.gemini', 'GEMINI.md');
+        const expectedPath = path.join('~', '.qwen', 'QWEN.md');
         expect(result.title).toBe(`Confirm Memory Save: ${expectedPath}`);
-        expect(result.fileDiff).toContain('Index: GEMINI.md');
+        expect(result.fileDiff).toContain('Index: QWEN.md');
         expect(result.fileDiff).toContain('+- New fact');
         expect(result.originalContent).toBe(existingContent);
         expect(result.newContent).toContain('- Old fact');
