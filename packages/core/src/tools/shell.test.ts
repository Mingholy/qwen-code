--- conflicted
+++ resolved
@@ -58,14 +58,11 @@
       getSummarizeToolOutputConfig: vi.fn().mockReturnValue(undefined),
       getWorkspaceContext: () => createMockWorkspaceContext('.'),
       getGeminiClient: vi.fn(),
-<<<<<<< HEAD
       getGitCoAuthor: vi.fn().mockReturnValue({
         enabled: true,
         name: 'Qwen-Coder',
         email: 'qwen-coder@alibabacloud.com',
       }),
-=======
->>>>>>> 76553622
       getShouldUseNodePtyShell: vi.fn().mockReturnValue(false),
     } as unknown as Config;
 
@@ -328,7 +325,10 @@
 
     it('should return a SHELL_EXECUTE_ERROR for a command failure', async () => {
       const error = new Error('command failed');
-      const invocation = shellTool.build({ command: 'user-command' });
+      const invocation = shellTool.build({
+        command: 'user-command',
+        is_background: false,
+      });
       const promise = invocation.execute(mockAbortSignal);
       resolveShellExecution({
         error,
@@ -859,20 +859,6 @@
     });
     expect(result).toContain('is not a registered workspace directory');
   });
-
-  describe('getDescription', () => {
-    it('should return the windows description when on windows', () => {
-      vi.mocked(os.platform).mockReturnValue('win32');
-      const shellTool = new ShellTool(mockConfig);
-      expect(shellTool.description).toMatchSnapshot();
-    });
-
-    it('should return the non-windows description when not on windows', () => {
-      vi.mocked(os.platform).mockReturnValue('linux');
-      const shellTool = new ShellTool(mockConfig);
-      expect(shellTool.description).toMatchSnapshot();
-    });
-  });
 });
 
 describe('build', () => {
