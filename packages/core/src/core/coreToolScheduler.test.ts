/**
 * @license
 * Copyright 2025 Google LLC
 * SPDX-License-Identifier: Apache-2.0
 */

import type { Part, PartListUnion } from '@google/genai';
import type { Mock } from 'vitest';
import { describe, expect, it, vi } from 'vitest';
import type {
  Config,
  ToolCallConfirmationDetails,
  ToolConfirmationPayload,
  ToolInvocation,
  ToolRegistry,
  ToolResult,
} from '../index.js';
import {
  ApprovalMode,
<<<<<<< HEAD
  BaseDeclarativeTool,
  BaseToolInvocation,
  Kind,
  ToolConfirmationOutcome,
=======
  ToolResultDisplay,
  ToolRegistry,
>>>>>>> b01ddf0a
} from '../index.js';
import { MockModifiableTool, MockTool } from '../test-utils/tools.js';
import type { ToolCall, WaitingToolCall } from './coreToolScheduler.js';
import {
  CoreToolScheduler,
  convertToFunctionResponse,
} from './coreToolScheduler.js';

class TestApprovalTool extends BaseDeclarativeTool<{ id: string }, ToolResult> {
  static readonly Name = 'testApprovalTool';

  constructor(private config: Config) {
    super(
      TestApprovalTool.Name,
      'TestApprovalTool',
      'A tool for testing approval logic',
      Kind.Edit,
      {
        properties: { id: { type: 'string' } },
        required: ['id'],
        type: 'object',
      },
    );
  }

  protected createInvocation(params: {
    id: string;
  }): ToolInvocation<{ id: string }, ToolResult> {
    return new TestApprovalInvocation(this.config, params);
  }
}

class TestApprovalInvocation extends BaseToolInvocation<
  { id: string },
  ToolResult
> {
  constructor(
    private config: Config,
    params: { id: string },
  ) {
    super(params);
  }

  getDescription(): string {
    return `Test tool ${this.params.id}`;
  }

  override async shouldConfirmExecute(): Promise<
    ToolCallConfirmationDetails | false
  > {
    // Need confirmation unless approval mode is AUTO_EDIT
    if (this.config.getApprovalMode() === ApprovalMode.AUTO_EDIT) {
      return false;
    }

    return {
      type: 'edit',
      title: `Confirm Test Tool ${this.params.id}`,
      fileName: `test-${this.params.id}.txt`,
      filePath: `/test-${this.params.id}.txt`,
      fileDiff: 'Test diff content',
      originalContent: '',
      newContent: 'Test content',
      onConfirm: async (outcome: ToolConfirmationOutcome) => {
        if (outcome === ToolConfirmationOutcome.ProceedAlways) {
          this.config.setApprovalMode(ApprovalMode.AUTO_EDIT);
        }
      },
    };
  }

  async execute(): Promise<ToolResult> {
    return {
      llmContent: `Executed test tool ${this.params.id}`,
      returnDisplay: `Executed test tool ${this.params.id}`,
    };
  }
}

async function waitForStatus(
  onToolCallsUpdate: Mock,
  status: 'awaiting_approval' | 'executing' | 'success' | 'error' | 'cancelled',
  timeout = 5000,
): Promise<ToolCall> {
  return new Promise((resolve, reject) => {
    const startTime = Date.now();
    const check = () => {
      if (Date.now() - startTime > timeout) {
        const seenStatuses = onToolCallsUpdate.mock.calls
          .flatMap((call) => call[0])
          .map((toolCall: ToolCall) => toolCall.status);
        reject(
          new Error(
            `Timed out waiting for status "${status}". Seen statuses: ${seenStatuses.join(
              ', ',
            )}`,
          ),
        );
        return;
      }

      const foundCall = onToolCallsUpdate.mock.calls
        .flatMap((call) => call[0])
        .find((toolCall: ToolCall) => toolCall.status === status);
      if (foundCall) {
        resolve(foundCall);
      } else {
        setTimeout(check, 10); // Check again in 10ms
      }
    };
    check();
  });
}

describe('CoreToolScheduler', () => {
  it('should cancel a tool call if the signal is aborted before confirmation', async () => {
    const mockTool = new MockTool();
    mockTool.shouldConfirm = true;
    const declarativeTool = mockTool;
    const mockToolRegistry = {
      getTool: () => declarativeTool,
      getFunctionDeclarations: () => [],
      tools: new Map(),
      discovery: {},
      registerTool: () => {},
      getToolByName: () => declarativeTool,
      getToolByDisplayName: () => declarativeTool,
      getTools: () => [],
      discoverTools: async () => {},
      getAllTools: () => [],
      getToolsByServer: () => [],
    } as unknown as ToolRegistry;

    const onAllToolCallsComplete = vi.fn();
    const onToolCallsUpdate = vi.fn();

    const mockConfig = {
      getSessionId: () => 'test-session-id',
      getUsageStatisticsEnabled: () => true,
      getDebugMode: () => false,
      getApprovalMode: () => ApprovalMode.DEFAULT,
      getAllowedTools: () => [],
      getContentGeneratorConfig: () => ({
        model: 'test-model',
        authType: 'oauth-personal',
      }),
      getToolRegistry: () => mockToolRegistry,
    } as unknown as Config;

    const scheduler = new CoreToolScheduler({
      config: mockConfig,
      onAllToolCallsComplete,
      onToolCallsUpdate,
      getPreferredEditor: () => 'vscode',
      onEditorClose: vi.fn(),
    });

    const abortController = new AbortController();
    const request = {
      callId: '1',
      name: 'mockTool',
      args: {},
      isClientInitiated: false,
      prompt_id: 'prompt-id-1',
    };

    abortController.abort();
    await scheduler.schedule([request], abortController.signal);

    expect(onAllToolCallsComplete).toHaveBeenCalled();
    const completedCalls = onAllToolCallsComplete.mock
      .calls[0][0] as ToolCall[];
    expect(completedCalls[0].status).toBe('cancelled');
  });

  describe('getToolSuggestion', () => {
    it('should suggest the top N closest tool names for a typo', () => {
      // Create mocked tool registry
      const mockConfig = {
        getToolRegistry: () => mockToolRegistry,
      } as unknown as Config;
      const mockToolRegistry = {
        getAllToolNames: () => ['list_files', 'read_file', 'write_file'],
      } as unknown as ToolRegistry;

      // Create scheduler
      const scheduler = new CoreToolScheduler({
        config: mockConfig,
        getPreferredEditor: () => 'vscode',
        onEditorClose: vi.fn(),
      });

      // Test that the right tool is selected, with only 1 result, for typos
      // @ts-expect-error accessing private method
      const misspelledTool = scheduler.getToolSuggestion('list_fils', 1);
      expect(misspelledTool).toBe(' Did you mean "list_files"?');

      // Test that the right tool is selected, with only 1 result, for prefixes
      // @ts-expect-error accessing private method
      const prefixedTool = scheduler.getToolSuggestion('github.list_files', 1);
      expect(prefixedTool).toBe(' Did you mean "list_files"?');

      // Test that the right tool is first
      // @ts-expect-error accessing private method
      const suggestionMultiple = scheduler.getToolSuggestion('list_fils');
      expect(suggestionMultiple).toBe(
        ' Did you mean one of: "list_files", "read_file", "write_file"?',
      );
    });
  });
});

describe('CoreToolScheduler with payload', () => {
  it('should update args and diff and execute tool when payload is provided', async () => {
    const mockTool = new MockModifiableTool();
    const declarativeTool = mockTool;
    const mockToolRegistry = {
      getTool: () => declarativeTool,
      getFunctionDeclarations: () => [],
      tools: new Map(),
      discovery: {},
      registerTool: () => {},
      getToolByName: () => declarativeTool,
      getToolByDisplayName: () => declarativeTool,
      getTools: () => [],
      discoverTools: async () => {},
      getAllTools: () => [],
      getToolsByServer: () => [],
    } as unknown as ToolRegistry;

    const onAllToolCallsComplete = vi.fn();
    const onToolCallsUpdate = vi.fn();

    const mockConfig = {
      getSessionId: () => 'test-session-id',
      getUsageStatisticsEnabled: () => true,
      getDebugMode: () => false,
      getApprovalMode: () => ApprovalMode.DEFAULT,
      getAllowedTools: () => [],
      getContentGeneratorConfig: () => ({
        model: 'test-model',
        authType: 'oauth-personal',
      }),
      getToolRegistry: () => mockToolRegistry,
    } as unknown as Config;

    const scheduler = new CoreToolScheduler({
      config: mockConfig,
      onAllToolCallsComplete,
      onToolCallsUpdate,
      getPreferredEditor: () => 'vscode',
      onEditorClose: vi.fn(),
    });

    const abortController = new AbortController();
    const request = {
      callId: '1',
      name: 'mockModifiableTool',
      args: {},
      isClientInitiated: false,
      prompt_id: 'prompt-id-2',
    };

    await scheduler.schedule([request], abortController.signal);

    const awaitingCall = (await waitForStatus(
      onToolCallsUpdate,
      'awaiting_approval',
    )) as WaitingToolCall;
    const confirmationDetails = awaitingCall.confirmationDetails;

    if (confirmationDetails) {
      const payload: ToolConfirmationPayload = { newContent: 'final version' };
      await confirmationDetails.onConfirm(
        ToolConfirmationOutcome.ProceedOnce,
        payload,
      );
    }

    expect(onAllToolCallsComplete).toHaveBeenCalled();
    const completedCalls = onAllToolCallsComplete.mock
      .calls[0][0] as ToolCall[];
    expect(completedCalls[0].status).toBe('success');
    expect(mockTool.executeFn).toHaveBeenCalledWith({
      newContent: 'final version',
    });
  });
});

describe('convertToFunctionResponse', () => {
  const toolName = 'testTool';
  const callId = 'call1';

  it('should handle simple string llmContent', () => {
    const llmContent = 'Simple text output';
    const result = convertToFunctionResponse(toolName, callId, llmContent);
    expect(result).toEqual([
      {
        functionResponse: {
          name: toolName,
          id: callId,
          response: { output: 'Simple text output' },
        },
      },
    ]);
  });

  it('should handle llmContent as a single Part with text', () => {
    const llmContent: Part = { text: 'Text from Part object' };
    const result = convertToFunctionResponse(toolName, callId, llmContent);
    expect(result).toEqual([
      {
        functionResponse: {
          name: toolName,
          id: callId,
          response: { output: 'Text from Part object' },
        },
      },
    ]);
  });

  it('should handle llmContent as a PartListUnion array with a single text Part', () => {
    const llmContent: PartListUnion = [{ text: 'Text from array' }];
    const result = convertToFunctionResponse(toolName, callId, llmContent);
    expect(result).toEqual([
      {
        functionResponse: {
          name: toolName,
          id: callId,
          response: { output: 'Text from array' },
        },
      },
    ]);
  });

  it('should handle llmContent with inlineData', () => {
    const llmContent: Part = {
      inlineData: { mimeType: 'image/png', data: 'base64...' },
    };
    const result = convertToFunctionResponse(toolName, callId, llmContent);
    expect(result).toEqual([
      {
        functionResponse: {
          name: toolName,
          id: callId,
          response: {
            output: 'Binary content of type image/png was processed.',
          },
        },
      },
      llmContent,
    ]);
  });

  it('should handle llmContent with fileData', () => {
    const llmContent: Part = {
      fileData: { mimeType: 'application/pdf', fileUri: 'gs://...' },
    };
    const result = convertToFunctionResponse(toolName, callId, llmContent);
    expect(result).toEqual([
      {
        functionResponse: {
          name: toolName,
          id: callId,
          response: {
            output: 'Binary content of type application/pdf was processed.',
          },
        },
      },
      llmContent,
    ]);
  });

  it('should handle llmContent as an array of multiple Parts (text and inlineData)', () => {
    const llmContent: PartListUnion = [
      { text: 'Some textual description' },
      { inlineData: { mimeType: 'image/jpeg', data: 'base64data...' } },
      { text: 'Another text part' },
    ];
    const result = convertToFunctionResponse(toolName, callId, llmContent);
    expect(result).toEqual([
      {
        functionResponse: {
          name: toolName,
          id: callId,
          response: { output: 'Tool execution succeeded.' },
        },
      },
      ...llmContent,
    ]);
  });

  it('should handle llmContent as an array with a single inlineData Part', () => {
    const llmContent: PartListUnion = [
      { inlineData: { mimeType: 'image/gif', data: 'gifdata...' } },
    ];
    const result = convertToFunctionResponse(toolName, callId, llmContent);
    expect(result).toEqual([
      {
        functionResponse: {
          name: toolName,
          id: callId,
          response: {
            output: 'Binary content of type image/gif was processed.',
          },
        },
      },
      ...llmContent,
    ]);
  });

  it('should handle llmContent as a generic Part (not text, inlineData, or fileData)', () => {
    const llmContent: Part = { functionCall: { name: 'test', args: {} } };
    const result = convertToFunctionResponse(toolName, callId, llmContent);
    expect(result).toEqual([
      {
        functionResponse: {
          name: toolName,
          id: callId,
          response: { output: 'Tool execution succeeded.' },
        },
      },
    ]);
  });

  it('should handle empty string llmContent', () => {
    const llmContent = '';
    const result = convertToFunctionResponse(toolName, callId, llmContent);
    expect(result).toEqual([
      {
        functionResponse: {
          name: toolName,
          id: callId,
          response: { output: '' },
        },
      },
    ]);
  });

  it('should handle llmContent as an empty array', () => {
    const llmContent: PartListUnion = [];
    const result = convertToFunctionResponse(toolName, callId, llmContent);
    expect(result).toEqual([
      {
        functionResponse: {
          name: toolName,
          id: callId,
          response: { output: 'Tool execution succeeded.' },
        },
      },
    ]);
  });

  it('should handle llmContent as a Part with undefined inlineData/fileData/text', () => {
    const llmContent: Part = {}; // An empty part object
    const result = convertToFunctionResponse(toolName, callId, llmContent);
    expect(result).toEqual([
      {
        functionResponse: {
          name: toolName,
          id: callId,
          response: { output: 'Tool execution succeeded.' },
        },
      },
    ]);
  });
});

class MockEditToolInvocation extends BaseToolInvocation<
  Record<string, unknown>,
  ToolResult
> {
  constructor(params: Record<string, unknown>) {
    super(params);
  }

  getDescription(): string {
    return 'A mock edit tool invocation';
  }

  override async shouldConfirmExecute(
    _abortSignal: AbortSignal,
  ): Promise<ToolCallConfirmationDetails | false> {
    return {
      type: 'edit',
      title: 'Confirm Edit',
      fileName: 'test.txt',
      filePath: 'test.txt',
      fileDiff:
        '--- test.txt\n+++ test.txt\n@@ -1,1 +1,1 @@\n-old content\n+new content',
      originalContent: 'old content',
      newContent: 'new content',
      onConfirm: async () => {},
    };
  }

  async execute(_abortSignal: AbortSignal): Promise<ToolResult> {
    return {
      llmContent: 'Edited successfully',
      returnDisplay: 'Edited successfully',
    };
  }
}

class MockEditTool extends BaseDeclarativeTool<
  Record<string, unknown>,
  ToolResult
> {
  constructor() {
    super('mockEditTool', 'mockEditTool', 'A mock edit tool', Kind.Edit, {});
  }

  protected createInvocation(
    params: Record<string, unknown>,
  ): ToolInvocation<Record<string, unknown>, ToolResult> {
    return new MockEditToolInvocation(params);
  }
}

describe('CoreToolScheduler edit cancellation', () => {
  it('should preserve diff when an edit is cancelled', async () => {
    const mockEditTool = new MockEditTool();
    const mockToolRegistry = {
      getTool: () => mockEditTool,
      getFunctionDeclarations: () => [],
      tools: new Map(),
      discovery: {},
      registerTool: () => {},
      getToolByName: () => mockEditTool,
      getToolByDisplayName: () => mockEditTool,
      getTools: () => [],
      discoverTools: async () => {},
      getAllTools: () => [],
      getToolsByServer: () => [],
    } as unknown as ToolRegistry;

    const onAllToolCallsComplete = vi.fn();
    const onToolCallsUpdate = vi.fn();

    const mockConfig = {
      getSessionId: () => 'test-session-id',
      getUsageStatisticsEnabled: () => true,
      getDebugMode: () => false,
      getApprovalMode: () => ApprovalMode.DEFAULT,
      getAllowedTools: () => [],
      getContentGeneratorConfig: () => ({
        model: 'test-model',
        authType: 'oauth-personal',
      }),
      getToolRegistry: () => mockToolRegistry,
    } as unknown as Config;

    const scheduler = new CoreToolScheduler({
      config: mockConfig,
      onAllToolCallsComplete,
      onToolCallsUpdate,
      getPreferredEditor: () => 'vscode',
      onEditorClose: vi.fn(),
    });

    const abortController = new AbortController();
    const request = {
      callId: '1',
      name: 'mockEditTool',
      args: {},
      isClientInitiated: false,
      prompt_id: 'prompt-id-1',
    };

    await scheduler.schedule([request], abortController.signal);

    const awaitingCall = (await waitForStatus(
      onToolCallsUpdate,
      'awaiting_approval',
    )) as WaitingToolCall;

    // Cancel the edit
    const confirmationDetails = awaitingCall.confirmationDetails;
    if (confirmationDetails) {
      await confirmationDetails.onConfirm(ToolConfirmationOutcome.Cancel);
    }

    expect(onAllToolCallsComplete).toHaveBeenCalled();
    const completedCalls = onAllToolCallsComplete.mock
      .calls[0][0] as ToolCall[];

    expect(completedCalls[0].status).toBe('cancelled');

    // Check that the diff is preserved
    // eslint-disable-next-line @typescript-eslint/no-explicit-any
    const cancelledCall = completedCalls[0] as any;
    expect(cancelledCall.response.resultDisplay).toBeDefined();
    expect(cancelledCall.response.resultDisplay.fileDiff).toBe(
      '--- test.txt\n+++ test.txt\n@@ -1,1 +1,1 @@\n-old content\n+new content',
    );
    expect(cancelledCall.response.resultDisplay.fileName).toBe('test.txt');
  });
});

describe('CoreToolScheduler YOLO mode', () => {
  it('should execute tool requiring confirmation directly without waiting', async () => {
    // Arrange
    const mockTool = new MockTool();
    mockTool.executeFn.mockReturnValue({
      llmContent: 'Tool executed',
      returnDisplay: 'Tool executed',
    });
    // This tool would normally require confirmation.
    mockTool.shouldConfirm = true;
    const declarativeTool = mockTool;

    const mockToolRegistry = {
      getTool: () => declarativeTool,
      getToolByName: () => declarativeTool,
      // Other properties are not needed for this test but are included for type consistency.
      getFunctionDeclarations: () => [],
      tools: new Map(),
      discovery: {},
      registerTool: () => {},
      getToolByDisplayName: () => declarativeTool,
      getTools: () => [],
      discoverTools: async () => {},
      getAllTools: () => [],
      getToolsByServer: () => [],
    } as unknown as ToolRegistry;

    const onAllToolCallsComplete = vi.fn();
    const onToolCallsUpdate = vi.fn();

    // Configure the scheduler for YOLO mode.
    const mockConfig = {
      getSessionId: () => 'test-session-id',
      getUsageStatisticsEnabled: () => true,
      getDebugMode: () => false,
      getApprovalMode: () => ApprovalMode.YOLO,
      getAllowedTools: () => [],
      getContentGeneratorConfig: () => ({
        model: 'test-model',
        authType: 'oauth-personal',
      }),
      getToolRegistry: () => mockToolRegistry,
    } as unknown as Config;

    const scheduler = new CoreToolScheduler({
      config: mockConfig,
      onAllToolCallsComplete,
      onToolCallsUpdate,
      getPreferredEditor: () => 'vscode',
      onEditorClose: vi.fn(),
    });

    const abortController = new AbortController();
    const request = {
      callId: '1',
      name: 'mockTool',
      args: { param: 'value' },
      isClientInitiated: false,
      prompt_id: 'prompt-id-yolo',
    };

    // Act
    await scheduler.schedule([request], abortController.signal);

    // Assert
    // 1. The tool's execute method was called directly.
    expect(mockTool.executeFn).toHaveBeenCalledWith({ param: 'value' });

    // 2. The tool call status never entered 'awaiting_approval'.
    const statusUpdates = onToolCallsUpdate.mock.calls
      .map((call) => (call[0][0] as ToolCall)?.status)
      .filter(Boolean);
    expect(statusUpdates).not.toContain('awaiting_approval');
    expect(statusUpdates).toEqual([
      'validating',
      'scheduled',
      'executing',
      'success',
    ]);

    // 3. The final callback indicates the tool call was successful.
    expect(onAllToolCallsComplete).toHaveBeenCalled();
    const completedCalls = onAllToolCallsComplete.mock
      .calls[0][0] as ToolCall[];
    expect(completedCalls).toHaveLength(1);
    const completedCall = completedCalls[0];
    expect(completedCall.status).toBe('success');
    if (completedCall.status === 'success') {
      expect(completedCall.response.resultDisplay).toBe('Tool executed');
    }
  });
});

describe('CoreToolScheduler cancellation during executing with live output', () => {
  it('sets status to cancelled and preserves last output', async () => {
    class StreamingInvocation extends BaseToolInvocation<
      { id: string },
      ToolResult
    > {
      getDescription(): string {
        return `Streaming tool ${this.params.id}`;
      }

      async execute(
        signal: AbortSignal,
        updateOutput?: (output: ToolResultDisplay) => void,
      ): Promise<ToolResult> {
        updateOutput?.('hello');
        // Wait until aborted to emulate a long-running task
        await new Promise<void>((resolve) => {
          if (signal.aborted) return resolve();
          const onAbort = () => {
            signal.removeEventListener('abort', onAbort);
            resolve();
          };
          signal.addEventListener('abort', onAbort, { once: true });
        });
        // Return a normal (non-error) result; scheduler should still mark cancelled
        return { llmContent: 'done', returnDisplay: 'done' };
      }
    }

    class StreamingTool extends BaseDeclarativeTool<
      { id: string },
      ToolResult
    > {
      constructor() {
        super(
          'stream-tool',
          'Stream Tool',
          'Emits live output and waits for abort',
          Kind.Other,
          {
            type: 'object',
            properties: { id: { type: 'string' } },
            required: ['id'],
          },
          true,
          true,
        );
      }
      protected createInvocation(params: { id: string }) {
        return new StreamingInvocation(params);
      }
    }

    const tool = new StreamingTool();
    const mockToolRegistry = {
      getTool: () => tool,
      getFunctionDeclarations: () => [],
      tools: new Map(),
      discovery: {},
      registerTool: () => {},
      getToolByName: () => tool,
      getToolByDisplayName: () => tool,
      getTools: () => [],
      discoverTools: async () => {},
      getAllTools: () => [],
      getToolsByServer: () => [],
    } as unknown as ToolRegistry;

    const onAllToolCallsComplete = vi.fn();
    const onToolCallsUpdate = vi.fn();

    const mockConfig = {
      getSessionId: () => 'test-session-id',
      getUsageStatisticsEnabled: () => true,
      getDebugMode: () => false,
      getApprovalMode: () => ApprovalMode.DEFAULT,
      getContentGeneratorConfig: () => ({
        model: 'test-model',
        authType: 'oauth-personal',
      }),
    } as unknown as Config;

    const scheduler = new CoreToolScheduler({
      config: mockConfig,
      toolRegistry: mockToolRegistry,
      onAllToolCallsComplete,
      onToolCallsUpdate,
      getPreferredEditor: () => 'vscode',
      onEditorClose: vi.fn(),
    });

    const abortController = new AbortController();
    const request = {
      callId: '1',
      name: 'stream-tool',
      args: { id: 'x' },
      isClientInitiated: true,
      prompt_id: 'prompt-stream',
    };

    const schedulePromise = scheduler.schedule(
      [request],
      abortController.signal,
    );

    // Wait until executing
    await vi.waitFor(() => {
      const calls = onToolCallsUpdate.mock.calls;
      const last = calls[calls.length - 1]?.[0][0] as ToolCall | undefined;
      expect(last?.status).toBe('executing');
    });

    // Now abort
    abortController.abort();

    await schedulePromise;

    await vi.waitFor(() => {
      expect(onAllToolCallsComplete).toHaveBeenCalled();
    });
    const completedCalls = onAllToolCallsComplete.mock
      .calls[0][0] as ToolCall[];
    expect(completedCalls[0].status).toBe('cancelled');
    // eslint-disable-next-line @typescript-eslint/no-explicit-any
    const cancelled: any = completedCalls[0];
    expect(cancelled.response.resultDisplay).toBe('hello');
  });
});

describe('CoreToolScheduler request queueing', () => {
  it('should queue a request if another is running', async () => {
    let resolveFirstCall: (result: ToolResult) => void;
    const firstCallPromise = new Promise<ToolResult>((resolve) => {
      resolveFirstCall = resolve;
    });

    const mockTool = new MockTool();
    mockTool.executeFn.mockImplementation(() => firstCallPromise);
    const declarativeTool = mockTool;

    const mockToolRegistry = {
      getTool: () => declarativeTool,
      getToolByName: () => declarativeTool,
      getFunctionDeclarations: () => [],
      tools: new Map(),
      discovery: {},
      registerTool: () => {},
      getToolByDisplayName: () => declarativeTool,
      getTools: () => [],
      discoverTools: async () => {},
      getAllTools: () => [],
      getToolsByServer: () => [],
    } as unknown as ToolRegistry;

    const onAllToolCallsComplete = vi.fn();
    const onToolCallsUpdate = vi.fn();

    const mockConfig = {
      getSessionId: () => 'test-session-id',
      getUsageStatisticsEnabled: () => true,
      getDebugMode: () => false,
      getApprovalMode: () => ApprovalMode.YOLO, // Use YOLO to avoid confirmation prompts
      getAllowedTools: () => [],
      getContentGeneratorConfig: () => ({
        model: 'test-model',
        authType: 'oauth-personal',
      }),
      getToolRegistry: () => mockToolRegistry,
    } as unknown as Config;

    const scheduler = new CoreToolScheduler({
      config: mockConfig,
      onAllToolCallsComplete,
      onToolCallsUpdate,
      getPreferredEditor: () => 'vscode',
      onEditorClose: vi.fn(),
    });

    const abortController = new AbortController();
    const request1 = {
      callId: '1',
      name: 'mockTool',
      args: { a: 1 },
      isClientInitiated: false,
      prompt_id: 'prompt-1',
    };
    const request2 = {
      callId: '2',
      name: 'mockTool',
      args: { b: 2 },
      isClientInitiated: false,
      prompt_id: 'prompt-2',
    };

    // Schedule the first call, which will pause execution.
    scheduler.schedule([request1], abortController.signal);

    // Wait for the first call to be in the 'executing' state.
    await waitForStatus(onToolCallsUpdate, 'executing');

    // Schedule the second call while the first is "running".
    const schedulePromise2 = scheduler.schedule(
      [request2],
      abortController.signal,
    );

    // Ensure the second tool call hasn't been executed yet.
    expect(mockTool.executeFn).toHaveBeenCalledTimes(1);
    expect(mockTool.executeFn).toHaveBeenCalledWith({ a: 1 });

    // Complete the first tool call.
    resolveFirstCall!({
      llmContent: 'First call complete',
      returnDisplay: 'First call complete',
    });

    // Wait for the second schedule promise to resolve.
    await schedulePromise2;

    // Let the second call finish.
    const secondCallResult = {
      llmContent: 'Second call complete',
      returnDisplay: 'Second call complete',
    };
    // Since the mock is shared, we need to resolve the current promise.
    // In a real scenario, a new promise would be created for the second call.
    resolveFirstCall!(secondCallResult);

    await vi.waitFor(() => {
      // Now the second tool call should have been executed.
      expect(mockTool.executeFn).toHaveBeenCalledTimes(2);
    });
    expect(mockTool.executeFn).toHaveBeenCalledWith({ b: 2 });

    // Wait for the second completion.
    await vi.waitFor(() => {
      expect(onAllToolCallsComplete).toHaveBeenCalledTimes(2);
    });

    // Verify the completion callbacks were called correctly.
    expect(onAllToolCallsComplete.mock.calls[0][0][0].status).toBe('success');
    expect(onAllToolCallsComplete.mock.calls[1][0][0].status).toBe('success');
  });

  it('should auto-approve a tool call if it is on the allowedTools list', async () => {
    // Arrange
    const mockTool = new MockTool('mockTool');
    mockTool.executeFn.mockReturnValue({
      llmContent: 'Tool executed',
      returnDisplay: 'Tool executed',
    });
    // This tool would normally require confirmation.
    mockTool.shouldConfirm = true;
    const declarativeTool = mockTool;

    const toolRegistry = {
      getTool: () => declarativeTool,
      getToolByName: () => declarativeTool,
      getFunctionDeclarations: () => [],
      tools: new Map(),
      discovery: {},
      registerTool: () => {},
      getToolByDisplayName: () => declarativeTool,
      getTools: () => [],
      discoverTools: async () => {},
      getAllTools: () => [],
      getToolsByServer: () => [],
    } as unknown as ToolRegistry;

    const onAllToolCallsComplete = vi.fn();
    const onToolCallsUpdate = vi.fn();

    // Configure the scheduler to auto-approve the specific tool call.
    const mockConfig = {
      getSessionId: () => 'test-session-id',
      getUsageStatisticsEnabled: () => true,
      getDebugMode: () => false,
      getApprovalMode: () => ApprovalMode.DEFAULT, // Not YOLO mode
      getAllowedTools: () => ['mockTool'], // Auto-approve this tool
      getToolRegistry: () => toolRegistry,
      getContentGeneratorConfig: () => ({
        model: 'test-model',
        authType: 'oauth-personal',
      }),
    } as unknown as Config;

    const scheduler = new CoreToolScheduler({
      config: mockConfig,
      onAllToolCallsComplete,
      onToolCallsUpdate,
      getPreferredEditor: () => 'vscode',
      onEditorClose: vi.fn(),
    });

    const abortController = new AbortController();
    const request = {
      callId: '1',
      name: 'mockTool',
      args: { param: 'value' },
      isClientInitiated: false,
      prompt_id: 'prompt-auto-approved',
    };

    // Act
    await scheduler.schedule([request], abortController.signal);

    // Assert
    // 1. The tool's execute method was called directly.
    expect(mockTool.executeFn).toHaveBeenCalledWith({ param: 'value' });

    // 2. The tool call status never entered 'awaiting_approval'.
    const statusUpdates = onToolCallsUpdate.mock.calls
      .map((call) => (call[0][0] as ToolCall)?.status)
      .filter(Boolean);
    expect(statusUpdates).not.toContain('awaiting_approval');
    expect(statusUpdates).toEqual([
      'validating',
      'scheduled',
      'executing',
      'success',
    ]);

    // 3. The final callback indicates the tool call was successful.
    expect(onAllToolCallsComplete).toHaveBeenCalled();
    const completedCalls = onAllToolCallsComplete.mock
      .calls[0][0] as ToolCall[];
    expect(completedCalls).toHaveLength(1);
    const completedCall = completedCalls[0];
    expect(completedCall.status).toBe('success');
    if (completedCall.status === 'success') {
      expect(completedCall.response.resultDisplay).toBe('Tool executed');
    }
  });

  it('should handle two synchronous calls to schedule', async () => {
    const mockTool = new MockTool();
    const declarativeTool = mockTool;
    const mockToolRegistry = {
      getTool: () => declarativeTool,
      getToolByName: () => declarativeTool,
      getFunctionDeclarations: () => [],
      tools: new Map(),
      discovery: {},
      registerTool: () => {},
      getToolByDisplayName: () => declarativeTool,
      getTools: () => [],
      discoverTools: async () => {},
      getAllTools: () => [],
      getToolsByServer: () => [],
    } as unknown as ToolRegistry;
    const onAllToolCallsComplete = vi.fn();
    const onToolCallsUpdate = vi.fn();

    const mockConfig = {
      getSessionId: () => 'test-session-id',
      getUsageStatisticsEnabled: () => true,
      getDebugMode: () => false,
      getApprovalMode: () => ApprovalMode.YOLO,
      getAllowedTools: () => [],
      getContentGeneratorConfig: () => ({
        model: 'test-model',
        authType: 'oauth-personal',
      }),
      getToolRegistry: () => mockToolRegistry,
    } as unknown as Config;

    const scheduler = new CoreToolScheduler({
      config: mockConfig,
      onAllToolCallsComplete,
      onToolCallsUpdate,
      getPreferredEditor: () => 'vscode',
      onEditorClose: vi.fn(),
    });

    const abortController = new AbortController();
    const request1 = {
      callId: '1',
      name: 'mockTool',
      args: { a: 1 },
      isClientInitiated: false,
      prompt_id: 'prompt-1',
    };
    const request2 = {
      callId: '2',
      name: 'mockTool',
      args: { b: 2 },
      isClientInitiated: false,
      prompt_id: 'prompt-2',
    };

    // Schedule two calls synchronously.
    const schedulePromise1 = scheduler.schedule(
      [request1],
      abortController.signal,
    );
    const schedulePromise2 = scheduler.schedule(
      [request2],
      abortController.signal,
    );

    // Wait for both promises to resolve.
    await Promise.all([schedulePromise1, schedulePromise2]);

    // Ensure the tool was called twice with the correct arguments.
    expect(mockTool.executeFn).toHaveBeenCalledTimes(2);
    expect(mockTool.executeFn).toHaveBeenCalledWith({ a: 1 });
    expect(mockTool.executeFn).toHaveBeenCalledWith({ b: 2 });

    // Ensure completion callbacks were called twice.
    expect(onAllToolCallsComplete).toHaveBeenCalledTimes(2);
  });

  it('should auto-approve remaining tool calls when first tool call is approved with ProceedAlways', async () => {
    let approvalMode = ApprovalMode.DEFAULT;
    const mockConfig = {
      getSessionId: () => 'test-session-id',
      getUsageStatisticsEnabled: () => true,
      getDebugMode: () => false,
      getApprovalMode: () => approvalMode,
      getAllowedTools: () => [],
      setApprovalMode: (mode: ApprovalMode) => {
        approvalMode = mode;
      },
    } as unknown as Config;

    const testTool = new TestApprovalTool(mockConfig);
    const toolRegistry = {
      getTool: () => testTool,
      getFunctionDeclarations: () => [],
      getFunctionDeclarationsFiltered: () => [],
      registerTool: () => {},
      discoverAllTools: async () => {},
      discoverMcpTools: async () => {},
      discoverToolsForServer: async () => {},
      removeMcpToolsByServer: () => {},
      getAllTools: () => [],
      getToolsByServer: () => [],
      tools: new Map(),
      config: mockConfig,
      mcpClientManager: undefined,
      getToolByName: () => testTool,
      getToolByDisplayName: () => testTool,
      getTools: () => [],
      discoverTools: async () => {},
      discovery: {},
    } as unknown as ToolRegistry;

    mockConfig.getToolRegistry = () => toolRegistry;

    const onAllToolCallsComplete = vi.fn();
    const onToolCallsUpdate = vi.fn();
    const pendingConfirmations: Array<
      (outcome: ToolConfirmationOutcome) => void
    > = [];

    const scheduler = new CoreToolScheduler({
      config: mockConfig,
      onAllToolCallsComplete,
      onToolCallsUpdate: (toolCalls) => {
        onToolCallsUpdate(toolCalls);
        // Capture confirmation handlers for awaiting_approval tools
        toolCalls.forEach((call) => {
          if (call.status === 'awaiting_approval') {
            const waitingCall = call as WaitingToolCall;
            if (waitingCall.confirmationDetails?.onConfirm) {
              const originalHandler = pendingConfirmations.find(
                (h) => h === waitingCall.confirmationDetails.onConfirm,
              );
              if (!originalHandler) {
                pendingConfirmations.push(
                  waitingCall.confirmationDetails.onConfirm,
                );
              }
            }
          }
        });
      },
      getPreferredEditor: () => 'vscode',
      onEditorClose: vi.fn(),
    });

    const abortController = new AbortController();

    // Schedule multiple tools that need confirmation
    const requests = [
      {
        callId: '1',
        name: 'testApprovalTool',
        args: { id: 'first' },
        isClientInitiated: false,
        prompt_id: 'prompt-1',
      },
      {
        callId: '2',
        name: 'testApprovalTool',
        args: { id: 'second' },
        isClientInitiated: false,
        prompt_id: 'prompt-2',
      },
      {
        callId: '3',
        name: 'testApprovalTool',
        args: { id: 'third' },
        isClientInitiated: false,
        prompt_id: 'prompt-3',
      },
    ];

    await scheduler.schedule(requests, abortController.signal);

    // Wait for all tools to be awaiting approval
    await vi.waitFor(() => {
      const calls = onToolCallsUpdate.mock.calls.at(-1)?.[0] as ToolCall[];
      expect(calls?.length).toBe(3);
      expect(calls?.every((call) => call.status === 'awaiting_approval')).toBe(
        true,
      );
    });

    expect(pendingConfirmations.length).toBe(3);

    // Approve the first tool with ProceedAlways
    const firstConfirmation = pendingConfirmations[0];
    firstConfirmation(ToolConfirmationOutcome.ProceedAlways);

    // Wait for all tools to be completed
    await vi.waitFor(() => {
      expect(onAllToolCallsComplete).toHaveBeenCalled();
      const completedCalls = onAllToolCallsComplete.mock.calls.at(
        -1,
      )?.[0] as ToolCall[];
      expect(completedCalls?.length).toBe(3);
      expect(completedCalls?.every((call) => call.status === 'success')).toBe(
        true,
      );
    });

    // Verify approval mode was changed
    expect(approvalMode).toBe(ApprovalMode.AUTO_EDIT);
  });
});<|MERGE_RESOLUTION|>--- conflicted
+++ resolved
@@ -12,20 +12,16 @@
   ToolCallConfirmationDetails,
   ToolConfirmationPayload,
   ToolInvocation,
+  ToolResult,
+  ToolResultDisplay,
   ToolRegistry,
-  ToolResult,
 } from '../index.js';
 import {
   ApprovalMode,
-<<<<<<< HEAD
   BaseDeclarativeTool,
   BaseToolInvocation,
   Kind,
   ToolConfirmationOutcome,
-=======
-  ToolResultDisplay,
-  ToolRegistry,
->>>>>>> b01ddf0a
 } from '../index.js';
 import { MockModifiableTool, MockTool } from '../test-utils/tools.js';
 import type { ToolCall, WaitingToolCall } from './coreToolScheduler.js';
