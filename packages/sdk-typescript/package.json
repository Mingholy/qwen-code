{
  "name": "@qwen-code/sdk",
  "version": "0.6.0",
  "description": "TypeScript SDK for programmatic access to qwen-code CLI",
  "main": "./dist/index.cjs",
  "module": "./dist/index.mjs",
  "types": "./dist/index.d.ts",
  "type": "module",
  "exports": {
    ".": {
      "types": "./dist/index.d.ts",
      "import": "./dist/index.mjs",
      "require": "./dist/index.cjs"
    },
    "./package.json": "./package.json"
  },
  "files": [
    "dist",
    "README.md"
  ],
  "scripts": {
    "build": "node scripts/build.js",
    "test": "vitest run",
    "test:ci": "vitest run",
    "test:watch": "vitest",
    "test:coverage": "vitest run --coverage",
    "lint": "eslint src test",
    "lint:fix": "eslint src test --fix",
    "typecheck": "tsc --noEmit",
    "clean": "rm -rf dist",
    "prepublishOnly": "npm run clean && npm run build",
    "prepack": "npm run build"
  },
  "keywords": [
    "qwen",
    "qwen-code",
    "ai",
    "code-assistant",
    "sdk",
    "typescript"
  ],
  "author": "Qwen Team",
  "license": "Apache-2.0",
  "engines": {
    "node": ">=18.0.0"
  },
  "dependencies": {
<<<<<<< HEAD
    "@modelcontextprotocol/sdk": "^1.25.1",
    "zod": "^3.25.0"
=======
    "@modelcontextprotocol/sdk": "^1.0.4",
    "tiktoken": "^1.0.21"
>>>>>>> 4e792985
  },
  "devDependencies": {
    "@types/node": "^20.14.0",
    "@typescript-eslint/eslint-plugin": "^7.13.0",
    "@typescript-eslint/parser": "^7.13.0",
    "@vitest/coverage-v8": "^1.6.0",
    "dts-bundle-generator": "^9.5.1",
    "esbuild": "^0.25.12",
    "eslint": "^8.57.0",
    "typescript": "^5.4.5",
    "vitest": "^1.6.0"
  },
  "peerDependencies": {
    "typescript": ">=5.0.0"
  },
  "repository": {
    "type": "git",
    "url": "https://github.com/QwenLM/qwen-code.git",
    "directory": "packages/sdk-typescript"
  },
  "bugs": {
    "url": "https://github.com/QwenLM/qwen-code/issues"
  },
  "homepage": "https://qwenlm.github.io/qwen-code-docs/"
}<|MERGE_RESOLUTION|>--- conflicted
+++ resolved
@@ -45,13 +45,9 @@
     "node": ">=18.0.0"
   },
   "dependencies": {
-<<<<<<< HEAD
     "@modelcontextprotocol/sdk": "^1.25.1",
-    "zod": "^3.25.0"
-=======
-    "@modelcontextprotocol/sdk": "^1.0.4",
+    "zod": "^3.25.0",
     "tiktoken": "^1.0.21"
->>>>>>> 4e792985
   },
   "devDependencies": {
     "@types/node": "^20.14.0",
