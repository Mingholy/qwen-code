--- conflicted
+++ resolved
@@ -17,17 +17,10 @@
 // See the License for the specific language governing permissions and
 // limitations under the License.
 
-<<<<<<< HEAD
-import { execSync } from 'child_process';
-import { existsSync, mkdirSync, writeFileSync } from 'fs';
-import { dirname, join, relative } from 'path';
-import { fileURLToPath } from 'url';
-=======
 import { execSync } from 'node:child_process';
 import { existsSync, mkdirSync, writeFileSync } from 'node:fs';
 import { dirname, join, relative } from 'node:path';
 import { fileURLToPath } from 'node:url';
->>>>>>> 76553622
 import { readPackageUp } from 'read-package-up';
 
 const __dirname = dirname(fileURLToPath(import.meta.url));
