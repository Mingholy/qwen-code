--- conflicted
+++ resolved
@@ -76,13 +76,9 @@
 
 You can create a **`.qwen/.env`** file in your project directory or in your home directory. Creating a plain **`.env`** file also works, but `.qwen/.env` is recommended to keep Qwen Code variables isolated from other tools.
 
-<<<<<<< HEAD
+**Important:** Some environment variables (like `DEBUG` and `DEBUG_MODE`) are automatically excluded from project `.env` files to prevent interference with qwen-code behavior. Use `.qwen/.env` files for qwen-code specific variables.
+
 Qwen Code automatically loads environment variables from the **first** `.env` file it finds, using the following search order:
-=======
-**Important:** Some environment variables (like `DEBUG` and `DEBUG_MODE`) are automatically excluded from project `.env` files to prevent interference with gemini-cli behavior. Use `.gemini/.env` files for gemini-cli specific variables.
-
-Gemini CLI automatically loads environment variables from the **first** `.env` file it finds, using the following search order:
->>>>>>> f0c60b90
 
 1. Starting in the **current directory** and moving upward toward `/`, for each directory it checks:
    1. `.qwen/.env`
